--- conflicted
+++ resolved
@@ -45,10 +45,6 @@
                                                          featureless, test_split,
                                                          checkpoint)
         return (model, optimizer, epoch, loss, mrr, hits_at_k, ranks)
-<<<<<<< HEAD
-
-=======
->>>>>>> e9248531
 
 def main(args, acc_writer, baseFilename, config):
     set_seed(config['task']['seed'])
